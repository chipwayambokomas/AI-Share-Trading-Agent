# --- Global Configuration ---
FILE_PATH = "data/JSE_Top40_OHLCV_2014_2024.xlsx"
RESULTS_DIR = "results"
TARGET_COLUMN = 'close'
FEATURE_COLUMNS = ['open', 'high', 'low', 'close', 'vwap']
RANDOM_SEED = 42

# --- MASTER SWITCH: Choose the prediction mode ---
PREDICTION_MODE = "TREND" # "POINT" or "TREND"

# --- MASTER SWITCH: Choose the model type ---
<<<<<<< HEAD
MODEL_TYPE = "AGCRN" # "TCN", "MLP", "GraphWaveNet", "AGCRN", "DSTAGNN"
=======
MODEL_TYPE = "DSTAGNN" # "TCN", "MLP", "GraphWaveNet", "AGCRN"
>>>>>>> f073b143

# --- Data & Preprocessing ---
POINT_INPUT_WINDOW_SIZE = 60
POINT_OUTPUT_WINDOW_SIZE = 1
TREND_INPUT_WINDOW_SIZE = 10
SEGMENTATION_PENALTY = 1.0
TRAIN_SPLIT = 0.60
VAL_SPLIT = 0.20

# --- Training Hyperparameters ---
LEARNING_RATE = 0.01
EPOCHS = 2
BATCH_SIZE = 64

# --- Adjacency Matrix ---
CORRELATION_THRESHOLD = 0.75 # For static adjacency matrix
EVAL_THRESHOLD = 90

# --- Model-Specific Hyperparameters ---
MODEL_ARGS = {
    "TCN": {
        "num_channels": [32, 32, 32, 32],
        "kernel_size": 3,
        "dropout": 0.2
    },
    "MLP": {
        "hidden_layers": [128, 64],
        "dropout": 0.2
    },
    "GraphWaveNet": {
        "dropout": 0.3,
        "gcn_bool": True,
        "addaptadj": True,
        "aptinit": None,
        "residual_channels": 32,
        "dilation_channels": 32,
        "skip_channels": 256,
        "end_channels": 512,
        "kernel_size": 2,
        "blocks": 4,
        "layers": 2,
    },
     "AGCRN": {
        "rnn_units": 64,
        "num_layers": 2,
        "cheb_k": 2,
        "embed_dim": 10       
    },
<<<<<<< HEAD
     "DSTAGNN": {
        "nb_block": 2,           # Reduced from 4 - less blocks for 60 timesteps to avoid overfitting
        "K": 3,                  # Keep as 3 (good for spatial attention heads)
        "nb_chev_filter": 16,    # Increased from 5 to 16 (more stable)
        "nb_time_filter": 16,    # Increased from 5 to 16 (matches chev_filter)
        "n_heads": 4,            # Changed from 3 to 4 (divides evenly into d_model)
        "d_k": 16,               # Reduced from 32 to 16 (smaller attention dimensions)
        "d_model": 64,           # Drastically reduced from 512 to 64 (much more reasonable)
    },
=======
    
    "DSTAGNN": {
    "nb_block": 2,           # Reduced from 4 - less blocks for 60 timesteps to avoid overfitting
    "K": 3,                  # Keep as 3 (good for spatial attention heads)
    "nb_chev_filter": 16,    # Increased from 5 to 16 (more stable)
    "nb_time_filter": 16,    # Increased from 5 to 16 (matches chev_filter)
    "n_heads": 4,            # Changed from 3 to 4 (divides evenly into d_model)
    "d_k": 16,               # Reduced from 32 to 16 (smaller attention dimensions)
    "d_model": 64,           # Drastically reduced from 512 to 64 (much more reasonable)
},
>>>>>>> f073b143
}<|MERGE_RESOLUTION|>--- conflicted
+++ resolved
@@ -9,11 +9,7 @@
 PREDICTION_MODE = "TREND" # "POINT" or "TREND"
 
 # --- MASTER SWITCH: Choose the model type ---
-<<<<<<< HEAD
-MODEL_TYPE = "AGCRN" # "TCN", "MLP", "GraphWaveNet", "AGCRN", "DSTAGNN"
-=======
 MODEL_TYPE = "DSTAGNN" # "TCN", "MLP", "GraphWaveNet", "AGCRN"
->>>>>>> f073b143
 
 # --- Data & Preprocessing ---
 POINT_INPUT_WINDOW_SIZE = 60
@@ -62,7 +58,6 @@
         "cheb_k": 2,
         "embed_dim": 10       
     },
-<<<<<<< HEAD
      "DSTAGNN": {
         "nb_block": 2,           # Reduced from 4 - less blocks for 60 timesteps to avoid overfitting
         "K": 3,                  # Keep as 3 (good for spatial attention heads)
@@ -72,16 +67,4 @@
         "d_k": 16,               # Reduced from 32 to 16 (smaller attention dimensions)
         "d_model": 64,           # Drastically reduced from 512 to 64 (much more reasonable)
     },
-=======
-    
-    "DSTAGNN": {
-    "nb_block": 2,           # Reduced from 4 - less blocks for 60 timesteps to avoid overfitting
-    "K": 3,                  # Keep as 3 (good for spatial attention heads)
-    "nb_chev_filter": 16,    # Increased from 5 to 16 (more stable)
-    "nb_time_filter": 16,    # Increased from 5 to 16 (matches chev_filter)
-    "n_heads": 4,            # Changed from 3 to 4 (divides evenly into d_model)
-    "d_k": 16,               # Reduced from 32 to 16 (smaller attention dimensions)
-    "d_model": 64,           # Drastically reduced from 512 to 64 (much more reasonable)
-},
->>>>>>> f073b143
 }