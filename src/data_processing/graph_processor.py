--- conflicted
+++ resolved
@@ -234,11 +234,7 @@
         print(f"Created {len(X)} training sequences")
         print(f"Input shape: {X.shape}, Target shape: {y.shape}")
         
-<<<<<<< HEAD
-        return X, y, stock_ids,None, scalers, adj_matrix
-=======
         return X, y, stock_ids, None, scalers, adj_matrix
->>>>>>> 700317c9
 
     def _scale_pivoted_data_point(self, pivoted_df: pd.DataFrame, stock_ids: list):
         """Scales pivoted data for each stock individually (POINT mode)."""
