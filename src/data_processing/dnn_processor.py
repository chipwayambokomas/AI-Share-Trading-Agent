--- conflicted
+++ resolved
@@ -185,8 +185,5 @@
         
         if not all_X: raise ValueError("Sequencing failed.")
         
-<<<<<<< HEAD
-        return np.concatenate(all_X), np.concatenate(all_y), np.array(all_stock_ids),None, scalers, None
-=======
+
         return np.concatenate(all_X), np.concatenate(all_y), np.array(all_stock_ids), None,scalers, None
->>>>>>> 700317c9
